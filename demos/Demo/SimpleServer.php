--- conflicted
+++ resolved
@@ -101,13 +101,9 @@
                         $output->writeln("<info>Incoming connection from {$event->getRemoteAddress()}</info>");
                         $event->getExecutor()->socketBag()->addSocket(
                             $event->getClientSocket(),
-<<<<<<< HEAD
-                            new ReadOperation(new MarkerFramePicker(null, "\r\n\r\n")),
-=======
                             new ReadOperation(
                                 new MarkerFramePicker(null, "\r\n\r\n")
                             ),
->>>>>>> 40200620
                             [ ],
                             $this->getAcceptedClientHandlers($output)
                         );
